/**
  PWM LED controller firmware for the Open eXtensible Rack System

  Documentation:  
    https://oxrs.io/docs/hardware/output-devices/pwm-controllers.html
  
  GitHub repository:
    https://github.com/austinscreations/OXRS-AC-LEDController-ESP-FW

  Copyright 2022 Austins Creations
*/

/*------------------------ Board Type ---------------------------------*/
//#define MCU32
//#define MCU8266 
//#define MCULILY

/*----------------------- Connection Type -----------------------------*/
//#define ETHMODE
//#define WIFIMODE

/*------------------------- PWM Type ----------------------------------*/
//#define PCAMODE           // 16ch PCA9865 PWM controllers (I2C)
//#define GPIOMODE          // 5ch GPIO MOSFETs

/*------------------------- I2C pins ----------------------------------*/
//#define I2C_SDA   0
//#define I2C_SCL   1

//rack32   = 21  22
//LilyGO   = 33  32
//room8266 =  4   5
//D1 mini  =  4   0

/*--------------------------- Macros ----------------------------------*/
#define STRINGIFY(s) STRINGIFY1(s)
#define STRINGIFY1(s) #s

/*--------------------------- Libraries -------------------------------*/
#include <Arduino.h>
#include <Wire.h>                   // For I2C
#include <PubSubClient.h>           // For MQTT
#include <OXRS_MQTT.h>              // For MQTT
#include <OXRS_API.h>               // For REST API
#include <OXRS_SENSORS.h>           // For QWICC I2C sensors
#include <ledPWM.h>                 // For PWM LED controller
#include <WiFiManager.h>            // captive wifi AP config
#include <MqttLogger.h>             // for mqtt and serial logging

#if defined(MCU32)
#include <WiFi.h>                   // For networking
#endif

#if defined(MCU8266)
#include <ESP8266WiFi.h>            // For networking
#if defined(ETHMODE)
#include <Ethernet.h>               // For networking
#include <SPI.h>                    // For ethernet
#endif
#endif

#if defined(MCULILY)
#include <WiFi.h>                   // For networking
#if defined(ETHMODE)
#include <ETH.h>                    // For networking
#include <SPI.h>                    // For ethernet
#include "esp_system.h"
#include "esp_eth.h"
#endif
#endif

/*--------------------------- Constants ----------------------------------*/
// Serial
#define SERIAL_BAUD_RATE            115200

// REST API
#define REST_API_PORT               80

// Only support up to 5 LEDs per strip
#define MAX_LED_COUNT               5

// Supported LED states
#define LED_STATE_OFF               0
#define LED_STATE_ON                1

// Default fade interval (microseconds)
#define DEFAULT_FADE_INTERVAL_US    500L;

// Number of PWM controllers and channels per controller
#if defined(PCAMODE)
// Each PCA9865 is a PWM controller
// See https://www.nxp.com/docs/en/data-sheet/PCA9685.pdf
const byte    PCA_I2C_ADDRESS[]     = { 0x40, 0x41, 0x42, 0x43, 0x44, 0x45, 0x46, 0x47 };
const uint8_t PWM_CONTROLLER_COUNT  = sizeof(PCA_I2C_ADDRESS);
// Each PCA9865 has 16 channels
#define PWM_CHANNEL_COUNT           16

#elif defined(GPIOMODE)
// Each GPIO device is a single controller
#define PWM_CONTROLLER_COUNT        1
// Only 5 GPIO channels
#define PWM_CHANNEL_COUNT           5

#endif

// Ethernet
#if defined(ETHMODE)
#define DHCP_TIMEOUT_MS             15000
#define DHCP_RESPONSE_TIMEOUT_MS    4000

#if defined(MCU32)
#define WIZNET_RST_PIN              13
#define ETHERNET_CS_PIN             26

#elif defined(MCU8266)
#define WIZNET_RST_PIN              2
#define ETHERNET_CS_PIN             15

#elif defined(MCULILY)
#define ETH_CLOCK_MODE              ETH_CLOCK_GPIO17_OUT   // Version with not PSRAM
#define ETH_PHY_TYPE                ETH_PHY_LAN8720        // Type of the Ethernet PHY (LAN8720 or TLK110)  
#define ETH_PHY_POWER               -1                     // Pin# of the enable signal for the external crystal oscillator (-1 to disable for internal APLL source)
#define ETH_PHY_MDC                 23                     // Pin# of the I²C clock signal for the Ethernet PHY
#define ETH_PHY_MDIO                18                     // Pin# of the I²C IO signal for the Ethernet PHY
#define ETH_PHY_ADDR                0                      // I²C-address of Ethernet PHY (0 or 1 for LAN8720, 31 for TLK110)
#define ETH_RST_PIN                 5

#endif
#endif

/*-------------------------- Internal datatypes --------------------------*/
struct LEDStrip
{
  uint8_t index;
  uint8_t channels;
  uint8_t state;
  uint8_t colour[MAX_LED_COUNT];

  uint32_t fadeIntervalUs;
  uint32_t lastFadeUs;
};

/*--------------------------- Global Variables ---------------------------*/
// Each bit corresponds to a discovered PWM controller
uint8_t g_pwms_found = 0;

// Fade interval used if no explicit interval defined in command payload
uint32_t g_fade_interval_us = DEFAULT_FADE_INTERVAL_US;

// stack size counter (for determine used heap size on ESP8266)
char * g_stack_start;

/*--------------------------- Instantiate Global Objects -----------------*/
#if defined(ETHMODE)
#if defined(MCU8266) || defined(MCU32)
EthernetClient client;
EthernetServer server(REST_API_PORT);
#elif defined(MCULILY)
WiFiClient client;
WiFiServer server(REST_API_PORT);
#endif
#endif

#if defined(WIFIMODE)
WiFiClient client;
WiFiServer server(REST_API_PORT);
#endif

// MQTT
PubSubClient mqttClient(client);
OXRS_MQTT mqtt(mqttClient);

// REST API
OXRS_API api(mqtt);

// Logging
MqttLogger logger(mqttClient, "log", MqttLoggerMode::MqttAndSerial);

// I2C sensors
OXRS_SENSORS sensors(mqtt);

// PWM LED controllers
PWMDriver pwmDriver[PWM_CONTROLLER_COUNT];

// LED strip config (allow for a max of all single LED strips)
LEDStrip ledStrips[PWM_CONTROLLER_COUNT][PWM_CHANNEL_COUNT];

/*--------------------------- JSON builders -----------------*/
uint32_t getStackSize()
{
  char stack;
  return (uint32_t)g_stack_start - (uint32_t)&stack;  
}

void getFirmwareJson(JsonVariant json)
{
  JsonObject firmware = json.createNestedObject("firmware");

  firmware["name"] = STRINGIFY(FW_NAME);
  firmware["shortName"] = STRINGIFY(FW_SHORT_NAME);
  firmware["maker"] = STRINGIFY(FW_MAKER);
  firmware["version"] = STRINGIFY(FW_VERSION);
}

void getSystemJson(JsonVariant json)
{
  JsonObject system = json.createNestedObject("system");

  system["flashChipSizeBytes"] = ESP.getFlashChipSize();
  system["heapFreeBytes"] = ESP.getFreeHeap();

  #if defined(MCU32) || defined(MCULILY)
  system["heapUsedBytes"] = ESP.getHeapSize();
  system["heapMaxAllocBytes"] = ESP.getMaxAllocHeap();
  
  #elif defined(MCU8266)
  system["heapUsedBytes"] = getStackSize();
  
  #endif

  system["sketchSpaceUsedBytes"] = ESP.getSketchSize();
  system["sketchSpaceTotalBytes"] = ESP.getFreeSketchSpace();

  #if defined(MCU32) || defined(MCULILY)
  system["fileSystemUsedBytes"] = SPIFFS.usedBytes();
  system["fileSystemTotalBytes"] = SPIFFS.totalBytes();

  #elif defined(MCU8266)
  FSInfo fsInfo;
  SPIFFS.info(fsInfo);  
  system["fileSystemUsedBytes"] = fsInfo.usedBytes;
  system["fileSystemTotalBytes"] = fsInfo.totalBytes;

  #endif
}

void getNetworkJson(JsonVariant json)
{
  JsonObject network = json.createNestedObject("network");
  
  #if defined(ETHMODE) && defined(MCULILY)
  network["mode"] = "ethernet";
  network["ip"] = ETH.localIP();
  network["mac"] = ETH.macAddress();

  #else
  byte mac[6];
  
  #if defined(ETHMODE)
  network["mode"] = "ethernet";
  Ethernet.MACAddress(mac);
  network["ip"] = Ethernet.localIP();
  #elif defined(WIFIMODE)
  network["mode"] = "wifi";
  WiFi.macAddress(mac);
  network["ip"] = WiFi.localIP();
  #endif
  
  char mac_display[18];
  sprintf_P(mac_display, PSTR("%02X:%02X:%02X:%02X:%02X:%02X"), mac[0], mac[1], mac[2], mac[3], mac[4], mac[5]);
  network["mac"] = mac_display;
  #endif
}

void getConfigSchemaJson(JsonVariant json)
{
  JsonObject configSchema = json.createNestedObject("configSchema");
  
  // Config schema metadata
  configSchema["$schema"] = JSON_SCHEMA_VERSION;
  configSchema["title"] = STRINGIFY(FW_SHORT_NAME);
  configSchema["type"] = "object";

  JsonObject properties = configSchema.createNestedObject("properties");

  JsonObject channels = properties.createNestedObject("channels");
  channels["type"] = "array";
  channels["description"] = "Used to tell the controller what strips are connected where";
  
  JsonObject channelItems = channels.createNestedObject("items");
  channelItems["type"] = "object";

  JsonObject channelProperties = channelItems.createNestedObject("properties");

  if (PWM_CONTROLLER_COUNT > 1)
  {
    JsonObject controller = channelProperties.createNestedObject("controller");
    controller["type"] = "integer";
    controller["minimum"] = 1;
    controller["maximum"] = PWM_CONTROLLER_COUNT;
    controller["description"] = "Specifies the PCA controller being declared - where the strip will be attached";
  }
  
  JsonObject strip = channelProperties.createNestedObject("strip");
  strip["type"] = "integer";
  strip["minimum"] = 1;
  strip["maximum"] = PWM_CHANNEL_COUNT;
  strip["description"] = "Assigns a number designator to a strip - in order they are wired.";

  JsonObject count = channelProperties.createNestedObject("count");
  count["type"] = "integer";
  count["minimum"] = 1;
  count["maximum"] = MAX_LED_COUNT;
  count["description"] = "Number of channels that the strip uses";

  JsonArray required = channelItems.createNestedArray("required");
  if (PWM_CONTROLLER_COUNT > 1)
  {
    required.add("controller");
  }
  required.add("strip");
  required.add("count");

  JsonObject fadeIntervalUs = properties.createNestedObject("fadeIntervalUs");
  fadeIntervalUs["type"] = "integer";
  fadeIntervalUs["minimum"] = 0;
  fadeIntervalUs["description"] = "The rate for fade to work in Millis - default is 500ms";

  // Add any sensor config
  sensors.setConfigSchema(properties);
}

void getCommandSchemaJson(JsonVariant json)
{
  JsonObject commandSchema = json.createNestedObject("commandSchema");
  
  // Command schema metadata
  commandSchema["$schema"] = JSON_SCHEMA_VERSION;
  commandSchema["title"] = STRINGIFY(FW_SHORT_NAME);
  commandSchema["type"] = "object";

  JsonObject properties = commandSchema.createNestedObject("properties");
  
  JsonObject channels = properties.createNestedObject("channels");
  channels["type"] = "array";
  channels["description"] = "Used to control a specified strip";
  
  JsonObject channelItems = channels.createNestedObject("items");
  channelItems["type"] = "object";

  JsonObject channelProperties = channelItems.createNestedObject("properties");

  if (PWM_CONTROLLER_COUNT > 1)
  {
    JsonObject controller = channelProperties.createNestedObject("controller");
    controller["type"] = "integer";
    controller["minimum"] = 1;
    controller["maximum"] = PWM_CONTROLLER_COUNT;
    controller["description"] = "Specify which PCA controlelr the strip is attached";
  }

  JsonObject strip = channelProperties.createNestedObject("strip");
  strip["type"] = "integer";
  strip["minimum"] = 1;
  strip["maximum"] = PWM_CHANNEL_COUNT;
  strip["description"] = "What strip do we want to controller";

<<<<<<< HEAD
  JsonObject mode = channelProperties.createNestedObject("mode");
  mode["type"] = "string";
  mode["description"] = "Select a mode for the strip to be in - color sets a static color, and the strip will change right away, Fade will have the strip change to the designed color within the programmed fade speed set in config, flash will have the strip turn on and off with the rate being controlled via mqtt message";
  JsonArray modeEnum = mode.createNestedArray("enum");
  modeEnum.add("colour");
  modeEnum.add("fade");
  modeEnum.add("flash");
=======
  JsonObject state = channelProperties.createNestedObject("state");
  state["type"] = "string";
  JsonArray stateEnum = state.createNestedArray("enum");
  stateEnum.add("on");
  stateEnum.add("off");
>>>>>>> 31814f01

  JsonObject colour = channelProperties.createNestedObject("colour");
  colour["type"] = "array";
  colour["description"] = "Sets the brightness value for a channel --- 0-255 possible";
  colour["minItems"] = 1;
  colour["maxItems"] = MAX_LED_COUNT;
  JsonObject colourItems = colour.createNestedObject("items");
  colourItems["type"] = "integer";
  colourItems["minimum"] = 0;
  colourItems["maximum"] = 255;

  JsonObject fadeIntervalUs = channelProperties.createNestedObject("fadeIntervalUs");
  fadeIntervalUs["type"] = "integer";
  fadeIntervalUs["minimum"] = 0;

  JsonArray required = channelItems.createNestedArray("required");
  if (PWM_CONTROLLER_COUNT > 1)
  {
    required.add("controller");
  }
  required.add("strip");

<<<<<<< HEAD
  JsonObject flash = properties.createNestedObject("flash");
  flash["type"] = "boolean";
  flash["description"] = "used to set the speed of flashing mode and allows multiple controllers to be synced via the network";

=======
>>>>>>> 31814f01
  JsonObject restart = properties.createNestedObject("restart");
  restart["type"] = "boolean";
  restart["description"] = "Reboots the MCU";

  // Add any sensor commands
  sensors.setCommandSchema(properties);
}

void apiAdopt(JsonVariant json)
{
  // Build device adoption info
  getFirmwareJson(json);
  getSystemJson(json);
  getNetworkJson(json);
  getConfigSchemaJson(json);
  getCommandSchemaJson(json);
}

/*--------------------------- Initialisation -------------------------------*/
void initialiseRestApi(void)
{
  // NOTE: this must be called *after* initialising MQTT since that sets
  //       the default client id, which has lower precendence than MQTT
  //       settings stored in file and loaded by the API

  // Set up the REST API
  api.begin();

  // Register our callbacks
  api.onAdopt(apiAdopt);

  server.begin();
}

#if defined(PCAMODE)
void initialisePwmDrivers()
{
  logger.println(F("[ledc] scanning for PWM drivers..."));

  for (uint8_t pca = 0; pca < sizeof(PCA_I2C_ADDRESS); pca++)
  {
    logger.print(F(" - 0x"));
    logger.print(PCA_I2C_ADDRESS[pca], HEX);
    logger.print(F("..."));

    // Check if there is anything responding on this address
    Wire.beginTransmission(PCA_I2C_ADDRESS[pca]);
    if (Wire.endTransmission() == 0)
    {
      bitWrite(g_pwms_found, pca, 1);

      // Initialise the PCA9685 driver for this address
      pwmDriver[pca].begin_i2c(PCA_I2C_ADDRESS[pca]);

      logger.println(F("PCA9685"));
    }
    else
    {
      logger.println(F("empty"));
    }
  }
}

#elif defined(GPIOMODE)
void initialisePwmDrivers()
{
  bitWrite(g_pwms_found, 0, 1);  

  #if defined(BULB)
  pwmDriver[0].begin_gpio(4,12,14,5,13);
  #elif defined(MCU8266)
  pwmDriver[0].begin_gpio(15,13,12,14,5);
  #elif defined(MCULILY)
  pwmDriver[0].begin_gpio(14,04,12,15,16);
  #endif
}

#endif

/*--------------------------- LED -----------------*/
void ledFade(PWMDriver * driver, LEDStrip * strip, uint8_t channelOffset, uint8_t colour[])
{
  if ((micros() - strip->lastFadeUs) > strip->fadeIntervalUs)
  {    
    if (strip->channels == 1) 
    {
      driver->crossfade(strip->index, channelOffset, colour[0]);
    }
    else if (strip->channels == 2) 
    {
      driver->crossfade(strip->index, channelOffset, colour[0], colour[1]);
    }
    else if (strip->channels == 3) 
    {
      driver->crossfade(strip->index, channelOffset, colour[0], colour[1], colour[2]);
    }
    else if (strip->channels == 4) 
    {
      driver->crossfade(strip->index, channelOffset, colour[0], colour[1], colour[2], colour[3]);
    }
    else if (strip->channels == 5) 
    {
      driver->crossfade(strip->index, channelOffset, colour[0], colour[1], colour[2], colour[3], colour[4]);
    }  

    strip->lastFadeUs = micros();
  }
}

void initialiseStrips(uint8_t controller)
{
  for (uint8_t strip = 0; strip < PWM_CHANNEL_COUNT; strip++)
  {
    LEDStrip * ledStrip = &ledStrips[controller][strip];

    // .index is immutable and shouldn't be changed
    ledStrip->index = strip;
    ledStrip->channels = 0;
    ledStrip->state = LED_STATE_OFF;

    for (uint8_t colour = 0; colour < MAX_LED_COUNT; colour++)
    {
      ledStrip->colour[colour] = 0;
    }

    ledStrip->fadeIntervalUs = g_fade_interval_us; 
    ledStrip->lastFadeUs = 0L;
  }
}

void processStrips(uint8_t controller)
{
  uint8_t OFF[MAX_LED_COUNT];
  memset(OFF, 0, sizeof(OFF));

  PWMDriver * driver = &pwmDriver[controller];

  uint8_t channelOffset = 0;

  for (uint8_t strip = 0; strip < PWM_CHANNEL_COUNT; strip++)
  {
    LEDStrip * ledStrip = &ledStrips[controller][strip];

    if (ledStrip->state == LED_STATE_OFF)
    {
      // off
      ledFade(driver, ledStrip, channelOffset, OFF);
    }
    else if (ledStrip->state == LED_STATE_ON)
    {
      // fade
      ledFade(driver, ledStrip, channelOffset, ledStrip->colour);
    }

    // increase offset
    channelOffset += ledStrip->channels;
  }
}

/*--------------------------- MQTT/API -----------------*/
void mqttConnected() 
{
  // MqttLogger doesn't copy the logging topic to an internal
  // buffer so we have to use a static array here
  static char logTopic[64];
  logger.setTopic(mqtt.getLogTopic(logTopic));

  // Publish device adoption info
  DynamicJsonDocument json(JSON_ADOPT_MAX_SIZE);
  mqtt.publishAdopt(api.getAdopt(json.as<JsonVariant>()));

  // Log the fact we are now connected
  logger.println("[ledc] mqtt connected");
}

void mqttDisconnected(int state) 
{
  // Log the disconnect reason
  // See https://github.com/knolleary/pubsubclient/blob/2d228f2f862a95846c65a8518c79f48dfc8f188c/src/PubSubClient.h#L44
  switch (state)
  {
    case MQTT_CONNECTION_TIMEOUT:
      logger.println(F("[ledc] mqtt connection timeout"));
      break;
    case MQTT_CONNECTION_LOST:
      logger.println(F("[ledc] mqtt connection lost"));
      break;
    case MQTT_CONNECT_FAILED:
      logger.println(F("[ledc] mqtt connect failed"));
      break;
    case MQTT_DISCONNECTED:
      logger.println(F("[ledc] mqtt disconnected"));
      break;
    case MQTT_CONNECT_BAD_PROTOCOL:
      logger.println(F("[ledc] mqtt bad protocol"));
      break;
    case MQTT_CONNECT_BAD_CLIENT_ID:
      logger.println(F("[ledc] mqtt bad client id"));
      break;
    case MQTT_CONNECT_UNAVAILABLE:
      logger.println(F("[ledc] mqtt unavailable"));
      break;
    case MQTT_CONNECT_BAD_CREDENTIALS:
      logger.println(F("[ledc] mqtt bad credentials"));
      break;      
    case MQTT_CONNECT_UNAUTHORIZED:
      logger.println(F("[ledc] mqtt unauthorised"));
      break;      
  }
}

uint8_t getController(JsonVariant json)
{
  // If only one controller supported then shortcut
  if (PWM_CONTROLLER_COUNT == 1)
    return 1;
  
  if (!json.containsKey("controller"))
  {
    logger.println(F("[ledc] missing controller"));
    return 0;
  }
  
  uint8_t controller = json["controller"].as<uint8_t>();

  // Check the controller is valid for this device
  if (controller <= 0 || controller > PWM_CONTROLLER_COUNT)
  {
    logger.println(F("[ledc] invalid controller"));
    return 0;
  }

  return controller;
}

uint8_t getStrip(JsonVariant json)
{
  if (!json.containsKey("strip"))
  {
    logger.println(F("[ledc] missing strip"));
    return 0;
  }
  
  uint8_t strip = json["strip"].as<uint8_t>();

  // Check the strip is valid for this device
  if (strip <= 0 || strip > PWM_CHANNEL_COUNT)
  {
    logger.println(F("[ledc] invalid strip"));
    return 0;
  }

  return strip;
}

void jsonChannelConfig(JsonVariant json)
{
  uint8_t controller = getController(json);
  if (controller == 0) return;

  uint8_t strip = getStrip(json);
  if (strip == 0) return;

  uint8_t count = json["count"].as<uint8_t>();

  // controller/strip indexes are sent 1-based
  LEDStrip * ledStrip = &ledStrips[controller - 1][strip - 1];

  // set the config for this strip
  ledStrip->channels = count;
  ledStrip->state = LED_STATE_OFF;

  for (uint8_t colour = 0; colour < MAX_LED_COUNT; colour++)
  {
    ledStrip->colour[colour] = 0;
  }

  // clear any strip config our new config overwrites
  for (uint8_t i = strip; i < strip + count - 1; i++)
  {
    ledStrip = &ledStrips[controller - 1][i];
    
    ledStrip->channels = 0;
    ledStrip->state = LED_STATE_OFF;

    for (uint8_t colour = 0; colour < MAX_LED_COUNT; colour++)
    {
      ledStrip->colour[colour] = 0;
    }
  }
}

void jsonChannelCommand(JsonVariant json)
{
  uint8_t controller = getController(json);
  if (controller == 0) return;

  uint8_t strip = getStrip(json);
  if (strip == 0) return;

  // controller/strip indexes are sent 1-based
  LEDStrip * ledStrip = &ledStrips[controller - 1][strip - 1];

  if (json.containsKey("state"))
  {
    if (strcmp(json["state"], "on") == 0)
    {
      ledStrip->state = LED_STATE_ON;
    }
    else if (strcmp(json["state"], "off") == 0)
    {
      ledStrip->state = LED_STATE_OFF;
    }
    else 
    {
      logger.println(F("[ledc] invalid state"));
    }
  }

  if (json.containsKey("colour"))
  {
    JsonArray array = json["colour"].as<JsonArray>();
    uint8_t colour = 0;
    
    for (JsonVariant v : array)
    {
      ledStrip->colour[colour++] = v.as<uint8_t>();
    }
  }

  if (json.containsKey("fadeIntervalUs"))
  {
    ledStrip->fadeIntervalUs = json["fadeIntervalUs"].as<uint32_t>();
  }
  else
  {
    ledStrip->fadeIntervalUs = g_fade_interval_us;
  }
}

void jsonCommand(JsonVariant json)
{
  if (json.containsKey("channels"))
  {
    for (JsonVariant channel : json["channels"].as<JsonArray>())
    {
      jsonChannelCommand(channel);
    }
  }

  if (json.containsKey("restart") && json["restart"].as<bool>())
  {
    ESP.restart();
  }

  // Let the sensors handle any commands
  sensors.cmnd(json);
}

void jsonConfig(JsonVariant json)
{
  if (json.containsKey("channels"))
  {
    for (JsonVariant channel : json["channels"].as<JsonArray>())
    {
      jsonChannelConfig(channel);
    }
  }

  if (json.containsKey("fadeIntervalUs"))
  {
    g_fade_interval_us = json["fadeIntervalUs"].as<uint32_t>();
  }

  // Let the sensors handle any config
  sensors.conf(json);
}

void mqttCallback(char * topic, uint8_t * payload, unsigned int length) 
{
  // Pass this message down to our MQTT handler
  mqtt.receive(topic, payload, length);
}

void initialiseMqtt(byte * mac)
{
  // Set the default client id to the last 3 bytes of the MAC address
  char clientId[32];
  sprintf_P(clientId, PSTR("%02x%02x%02x"), mac[3], mac[4], mac[5]);  
  mqtt.setClientId(clientId);
  
  // Register our callbacks
  mqtt.onConnected(mqttConnected);
  mqtt.onDisconnected(mqttDisconnected);
  mqtt.onConfig(jsonConfig);
  mqtt.onCommand(jsonCommand);  

  // Start listening for MQTT messages
  mqttClient.setCallback(mqttCallback);  
}

/*--------------------------- Network -------------------------------*/
#if defined(MCULILY)
uint8_t * getEthMacAddress(uint8_t* mac)
{
    esp_eth_get_mac(mac);
    return mac;
}

void wiFiEvent(WiFiEvent_t event)
{
  byte mac[6];

  // Log the event to serial for debugging
  switch (event)
  {
    case SYSTEM_EVENT_ETH_START:
      logger.print(F("[ledc] ethernet started: "));
      logger.println(ETH.macAddress());
      sensors.oled(getEthMacAddress(mac));
      break;
    case SYSTEM_EVENT_ETH_CONNECTED:
      logger.print(F("[ledc] ethernet connected: "));
      if (ETH.fullDuplex()) { logger.print(F("full duplex ")); }
      logger.print(F("@ "));
      logger.print(ETH.linkSpeed());
      logger.println(F("mbps"));
      break;
    case SYSTEM_EVENT_ETH_GOT_IP:
      logger.print(F("[ledc] ip assigned: "));
      logger.println(ETH.localIP());
      sensors.oled(ETH.localIP());
      break;
    case SYSTEM_EVENT_ETH_DISCONNECTED:
      logger.println(F("[ledc] ethernet disconnected"));
      break;
    case SYSTEM_EVENT_ETH_STOP:
      logger.println(F("[ledc] ethernet stopped"));
      break;
    default:
      break;
  }

  // Once our ethernet controller has started continue initialisation
  if (event == SYSTEM_EVENT_ETH_START)
  {
    // Set up MQTT (don't attempt to connect yet)
    initialiseMqtt(getEthMacAddress(mac));

    // Set up the REST API once we have an IP address
    initialiseRestApi();
  }
}
#endif

#if defined(WIFIMODE)
void initialiseWifi()
{
  // Ensure we are in the correct WiFi mode
  WiFi.mode(WIFI_STA);

  // Get WiFi base MAC address
  byte mac[6];
  WiFi.macAddress(mac);

  // Display the MAC address on serial
  char mac_display[18];
  sprintf_P(mac_display, PSTR("%02X:%02X:%02X:%02X:%02X:%02X"), mac[0], mac[1], mac[2], mac[3], mac[4], mac[5]);
  logger.print(F("[ledc] mac address: "));
  logger.println(mac_display);

  // Update OLED display
  sensors.oled(mac);

  // Connect using saved creds, or start captive portal if none found
  // Blocks until connected or the portal is closed
  WiFiManager wm;
  if (!wm.autoConnect("OXRS_WiFi", "superhouse"))
  {
    // If we are unable to connect then restart
    ESP.restart();
  }

  // Display IP address on serial
  logger.print(F("[ledc] ip address: "));
  logger.println(WiFi.localIP());

  // Update OLED display
  sensors.oled(Ethernet.localIP());

  // Set up MQTT (don't attempt to connect yet)
  initialiseMqtt(mac);

  // Set up the REST API once we have an IP address
  initialiseRestApi();
}
#endif

#if defined(ETHMODE)
void initialiseEthernet()
{
  #if defined(MCULILY)
  // We continue initialisation inside this event handler
  WiFi.onEvent(wiFiEvent);

  // Reset the Ethernet PHY
  pinMode(ETH_RST_PIN, OUTPUT);
  digitalWrite(ETH_RST_PIN, 0);
  delay(200);
  digitalWrite(ETH_RST_PIN, 1);
  delay(200);
  digitalWrite(ETH_RST_PIN, 0);
  delay(200);
  digitalWrite(ETH_RST_PIN, 1);

  // Start the Ethernet PHY and wait for events
  ETH.begin(ETH_PHY_ADDR, ETH_PHY_POWER, ETH_PHY_MDC, ETH_PHY_MDIO, ETH_PHY_TYPE, ETH_CLOCK_MODE);
  
  #elif defined(MCU8266) || defined(MCU32)
  // Get ESP base MAC address
  byte mac[6];
  WiFi.macAddress(mac);
  
  // Ethernet MAC address is base MAC + 3
  // See https://docs.espressif.com/projects/esp-idf/en/latest/esp32/api-reference/system/system.html#mac-address
  mac[5] += 3;

  // Display the MAC address on serial
  char mac_display[18];
  sprintf_P(mac_display, PSTR("%02X:%02X:%02X:%02X:%02X:%02X"), mac[0], mac[1], mac[2], mac[3], mac[4], mac[5]);
  logger.print(F("[ledc] mac address: "));
  logger.println(mac_display);

  // Update OLED display
  sensors.oled(mac);

  // Initialise ethernet library
  Ethernet.init(ETHERNET_CS_PIN);

  // Reset Wiznet W5500
  pinMode(WIZNET_RST_PIN, OUTPUT);
  digitalWrite(WIZNET_RST_PIN, HIGH);
  delay(250);
  digitalWrite(WIZNET_RST_PIN, LOW);
  delay(50);
  digitalWrite(WIZNET_RST_PIN, HIGH);
  delay(350);

  // Get an IP address via DHCP
  logger.print(F("[ledc] ip address: "));
  if (!Ethernet.begin(mac, DHCP_TIMEOUT_MS, DHCP_RESPONSE_TIMEOUT_MS))
  {
    if (Ethernet.hardwareStatus() == EthernetNoHardware) {
      logger.println(F("ethernet shield not found"));
    } else if (Ethernet.linkStatus() == LinkOFF) {
      logger.println(F("ethernet cable not connected"));
    } else {
      logger.println(F("failed to setup ethernet using DHCP"));
    }
    return;
  }
  
  // Display IP address on serial
  logger.println(Ethernet.localIP());

  // Update OLED display
  sensors.oled(Ethernet.localIP());

  // Set up MQTT (don't attempt to connect yet)
  initialiseMqtt(mac);

  // Set up the REST API once we have an IP address
  initialiseRestApi();

  #endif
}
#endif

void initialiseSerial()
{
  Serial.begin(SERIAL_BAUD_RATE);
  delay(1000);
  
  logger.println(F("[ledc ] starting up..."));

  DynamicJsonDocument json(128);
  getFirmwareJson(json.as<JsonVariant>());

  logger.print(F("[ledc ] "));
  serializeJson(json, logger);
  logger.println();
}

/*--------------------------- Program -------------------------------*/
void setup()
{
  // Store the address of the stack at startup so we can determine
  // the stack size at runtime (see getStackSize())
  char stack;
  g_stack_start = &stack;

  // Set up serial
  initialiseSerial();  

  // Start the I2C bus
  Wire.begin(I2C_SDA, I2C_SCL);
  
  // Start the sensor library (scan for attached sensors)
  sensors.begin();

  // Initialise PWM drivers
  initialisePwmDrivers();

  // Initialise LED strips
  for (uint8_t pwm = 0; pwm < PWM_CONTROLLER_COUNT; pwm++)
  {
    if (bitRead(g_pwms_found, pwm) == 0)
      continue;

    initialiseStrips(pwm);
  }

  // Set up network/MQTT/REST API
  #if defined(WIFIMODE)
  initialiseWifi();
  #elif defined(ETHMODE)
  initialiseEthernet();
  #endif
}

void loop()
{
  // Check our MQTT broker connection is still ok
  mqtt.loop();

  // Maintain DHCP lease
  #if defined(ETHMODE)
  Ethernet.maintain();
  #endif
  
  // Handle any API requests
  #if defined(WIFIMODE) || defined(MCULILY)
  WiFiClient client = server.available();
  api.checkWifi(&client);
  #elif defined(ETHMODE)
  EthernetClient client = server.available();
  api.checkEthernet(&client);
  #endif

  // Iterate through each PWM controller
  for (uint8_t pwm = 0; pwm < PWM_CONTROLLER_COUNT; pwm++)
  {
    if (bitRead(g_pwms_found, pwm) == 0)
      continue;
    
    processStrips(pwm);
  }

  // update OLED
  sensors.oled();
  
  // publish sensor telemetry
  sensors.tele();
}<|MERGE_RESOLUTION|>--- conflicted
+++ resolved
@@ -355,21 +355,11 @@
   strip["maximum"] = PWM_CHANNEL_COUNT;
   strip["description"] = "What strip do we want to controller";
 
-<<<<<<< HEAD
-  JsonObject mode = channelProperties.createNestedObject("mode");
-  mode["type"] = "string";
-  mode["description"] = "Select a mode for the strip to be in - color sets a static color, and the strip will change right away, Fade will have the strip change to the designed color within the programmed fade speed set in config, flash will have the strip turn on and off with the rate being controlled via mqtt message";
-  JsonArray modeEnum = mode.createNestedArray("enum");
-  modeEnum.add("colour");
-  modeEnum.add("fade");
-  modeEnum.add("flash");
-=======
   JsonObject state = channelProperties.createNestedObject("state");
   state["type"] = "string";
   JsonArray stateEnum = state.createNestedArray("enum");
   stateEnum.add("on");
   stateEnum.add("off");
->>>>>>> 31814f01
 
   JsonObject colour = channelProperties.createNestedObject("colour");
   colour["type"] = "array";
@@ -392,13 +382,6 @@
   }
   required.add("strip");
 
-<<<<<<< HEAD
-  JsonObject flash = properties.createNestedObject("flash");
-  flash["type"] = "boolean";
-  flash["description"] = "used to set the speed of flashing mode and allows multiple controllers to be synced via the network";
-
-=======
->>>>>>> 31814f01
   JsonObject restart = properties.createNestedObject("restart");
   restart["type"] = "boolean";
   restart["description"] = "Reboots the MCU";
